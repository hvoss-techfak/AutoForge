import argparse
import sys
import os
import time
import traceback
from typing import Optional, Tuple

import configargparse
import cv2
import torch
import numpy as np
from tqdm import tqdm

from autoforge.Helper import PruningHelper
from autoforge.Helper.FilamentHelper import hex_to_rgb, load_materials
from autoforge.Helper.Heightmaps.ChristofidesHeightMap import (
    run_init_threads,
)

from autoforge.Helper.ImageHelper import resize_image, imread
from autoforge.Helper.OutputHelper import (
    generate_stl,
    generate_swap_instructions,
    generate_project_file,
    generate_flatforge_stls,
)
from autoforge.Modules.Optimizer import FilamentOptimizer

# check if we can use torch.set_float32_matmul_precision('high')
if torch.__version__ >= "2.0.0":
    try:
        torch.set_float32_matmul_precision("high")
    except Exception as e:
        print("Warning: Could not set float32 matmul precision to high. Error:", e)
        pass


def parse_args():
    parser = configargparse.ArgParser()
    parser.add_argument("--config", is_config_file=True, help="Path to config file")

    parser.add_argument(
        "--input_image", type=str, required=True, help="Path to input image"
    )
    parser.add_argument(
        "--csv_file",
        type=str,
        default="",
        help="Path to CSV file with material data",
    )
    parser.add_argument(
        "--json_file",
        type=str,
        default="",
        help="Path to json file with material data",
    )
    parser.add_argument(
        "--output_folder", type=str, default="output", help="Folder to write outputs"
    )

    parser.add_argument(
        "--iterations", type=int, default=6000, help="Number of optimization iterations"
    )

    parser.add_argument(
        "--warmup_fraction",
        type=float,
        default=1.0,
        help="Fraction of iterations for keeping the tau at the initial value",
    )

    parser.add_argument(
        "--learning_rate_warmup_fraction",
        type=float,
        default=0.01,
        help="Fraction of iterations that the learning rate is increasing (warmup)",
    )

    parser.add_argument(
        "--init_tau",
        type=float,
        default=1.0,
        help="Initial tau value for Gumbel-Softmax",
    )

    parser.add_argument(
        "--final_tau",
        type=float,
        default=0.01,
        help="Final tau value for Gumbel-Softmax",
    )

    parser.add_argument(
        "--learning_rate",
        type=float,
        default=0.015,
        help="Learning rate for optimization",
    )

    parser.add_argument(
        "--layer_height", type=float, default=0.04, help="Layer thickness in mm"
    )

    parser.add_argument(
        "--max_layers", type=int, default=75, help="Maximum number of layers"
    )

    parser.add_argument(
        "--min_layers",
        type=int,
        default=0,
        help="Minimum number of layers. Used for pruning.",
    )

    parser.add_argument(
        "--background_height",
        type=float,
        default=0.24,
        help="Height of the background in mm",
    )

    parser.add_argument(
        "--background_color", type=str, default="#000000", help="Background color"
    )

    parser.add_argument(
        "--auto_background_color",
        action="store_true",
        help="Automatically set background color to the closest filament color matching the dominant image color. Overrides --background_color.",
    )

    parser.add_argument(
        "--visualize",
        type=bool,
        default=True,
        help="Enable visualization during optimization",
        action=argparse.BooleanOptionalAction,
    )

    # Instead of an output_size parameter, we use stl_output_size and nozzle_diameter.
    parser.add_argument(
        "--stl_output_size",
        type=int,
        default=150,
        help="Size of the longest dimension of the output STL file in mm",
    )

    parser.add_argument(
        "--processing_reduction_factor",
        type=int,
        default=2,
        help="Reduction factor for reducing the processing size compared to the output size (default: 2 - half resolution)",
    )

    parser.add_argument(
        "--nozzle_diameter",
        type=float,
        default=0.4,
        help="Diameter of the printer nozzle in mm (details smaller than half this value will be ignored)",
    )

    parser.add_argument(
        "--early_stopping",
        type=int,
        default=2000,
        help="Number of steps without improvement before stopping",
    )

    parser.add_argument(
        "--perform_pruning",
        type=bool,
        default=True,
        help="Perform pruning after optimization",
        action=argparse.BooleanOptionalAction,
    )

    parser.add_argument(
        "--fast_pruning",
        type=bool,
        default=True,
        help="Use fast pruning method",
        action=argparse.BooleanOptionalAction,
    )
    parser.add_argument(
        "--fast_pruning_percent",
        type=float,
        default=0.25,
        help="Percentage of increment search for fast pruning",
    )

    parser.add_argument(
        "--pruning_max_colors",
        type=int,
        default=100,
        help="Max number of colors allowed after pruning",
    )
    parser.add_argument(
        "--pruning_max_swaps",
        type=int,
        default=100,
        help="Max number of swaps allowed after pruning",
    )

    parser.add_argument(
        "--pruning_max_layer",
        type=int,
        default=75,
        help="Max number of layers allowed after pruning",
    )

    parser.add_argument(
        "--random_seed",
        type=int,
        default=0,
        help="Specify the random seed, or use 0 for automatic generation",
    )

    parser.add_argument(
        "--mps",
        action="store_true",
        help="Use the Metal Performance Shaders (MPS) backend, if available.",
    )

    parser.add_argument(
        "--run_name", type=str, help="Name of the run used for TensorBoard logging"
    )

    parser.add_argument(
        "--tensorboard", action="store_true", help="Enable TensorBoard logging"
    )

    parser.add_argument(
        "--num_init_rounds",
        type=int,
        default=16,
        help="Number of rounds to choose the starting height map from.",
    )

    parser.add_argument(
        "--num_init_cluster_layers",
        type=int,
        default=-1,
        help="Number of layers to cluster the image into.",
    )

    parser.add_argument(
        "--disable_visualization_for_gradio",
        type=int,
        default=0,
        help="Simple switch to disable the matplotlib render window for gradio rendering.",
    )

    parser.add_argument(
        "--best_of",
        type=int,
        default=1,
        help="Run the program multiple times and output the best result.",
    )

    parser.add_argument(
        "--discrete_check",
        type=int,
        default=100,
        help="Modulo how often to check for new discrete results.",
    )

<<<<<<< HEAD
    # New: choose heightmap initializer
    parser.add_argument(
        "--init_heightmap_method",
        type=str,
        choices=["kmeans", "depth"],
        default="kmeans",
        help="Initializer for the height map: 'kmeans' (fast, default) or 'depth' (requires transformers).",
    )
    # New priority mask argument (optional)
    parser.add_argument(
        "--priority_mask",
        type=str,
        default="",
        help="Optional path to a priority mask image (same dimensions as input image). Non-empty: apply weighted loss (0.1 outside, 1.0 at max inside).",
    )
    parser.add_argument(
        "--priority_mask_boost",
        type=float,
        default=1.0,
        help="Multiplier used during initialization to boost heights in priority regions: new = new * (1 + boost * mask).",
    )
=======
    parser.add_argument(
        "--flatforge",
        type=bool,
        default=False,
        help="Enable FlatForge mode to generate separate STL files for each color",
        action=argparse.BooleanOptionalAction,
    )

    parser.add_argument(
        "--cap_layers",
        type=int,
        default=0,
        help="Number of complete clear/transparent layers to add on top in FlatForge mode",
    )

>>>>>>> b9a1797d
    args = parser.parse_args()
    return args


def _compute_dominant_image_color(
    img_rgb: np.ndarray, alpha: Optional[np.ndarray]
) -> Optional[Tuple[str, np.ndarray]]:
    """Approximate dominant color.
    Downscale large images for efficiency, ignore mostly transparent pixels if alpha provided.

    Returns:
        (hex_color, normalized_rgb_array) or None if failed.
    """
    try:
        # Downscale if needed (max side 300 px)
        h, w = img_rgb.shape[:2]
        max_side = max(h, w)
        target_side = 300
        alpha_small: Optional[np.ndarray] = None
        if max_side > target_side:
            scale = target_side / max_side
            new_w = max(1, int(w * scale))
            new_h = max(1, int(h * scale))
            img_small = cv2.resize(
                img_rgb, (new_w, new_h), interpolation=cv2.INTER_AREA
            )
            if alpha is not None:
                alpha_small = cv2.resize(
                    alpha, (new_w, new_h), interpolation=cv2.INTER_NEAREST
                )
        else:
            img_small = img_rgb
            alpha_small = alpha
        # Build mask for valid pixels (ignore transparent)
        if alpha_small is not None:
            valid_mask = (
                alpha_small[..., 0] if alpha_small.ndim == 3 else alpha_small
            ) >= 128
        else:
            valid_mask = np.ones(img_small.shape[:2], dtype=bool)
        if valid_mask.sum() == 0:
            return None
        pixels = img_small[valid_mask]
        # Use np.unique to find most frequent RGB triplet
        unique_colors, counts = np.unique(
            pixels.reshape(-1, 3), axis=0, return_counts=True
        )
        idx = int(np.argmax(counts))
        dom_rgb_uint8 = unique_colors[idx]
        dom_rgb_norm = dom_rgb_uint8.astype(np.float32) / 255.0
        hex_color = "#" + "".join(f"{c:02X}" for c in dom_rgb_uint8)
        return hex_color, dom_rgb_norm
    except Exception:
        traceback.print_exc()
        return None


def start(args):
    if args.num_init_cluster_layers == -1:
        args.num_init_cluster_layers = args.max_layers // 2

    # check if csv or json is given
    if args.csv_file == "" and args.json_file == "":
        print("Error: No CSV or JSON file given. Please provide one of them.")
        sys.exit(1)

    if torch.cuda.is_available():
        device = torch.device("cuda")
    elif args.mps and torch.backends.mps.is_available():
        device = torch.device("mps")
    else:
        device = torch.device("cpu")
    print("Using device:", device)

    os.makedirs(args.output_folder, exist_ok=True)

    # Basic checks
    if not (args.background_height / args.layer_height).is_integer():
        print(
            "Error: Background height must be a multiple of layer height.",
            file=sys.stderr,
        )
        sys.exit(1)

    if not os.path.exists(args.input_image):
        print(f"Error: Input image '{args.input_image}' not found.", file=sys.stderr)
        sys.exit(1)

    if args.csv_file != "" and not os.path.exists(args.csv_file):
        print(f"Error: CSV file '{args.csv_file}' not found.", file=sys.stderr)
        sys.exit(1)
    if args.json_file != "" and not os.path.exists(args.json_file):
        print(f"Error: Json file '{args.json_file}' not found.", file=sys.stderr)
        sys.exit(1)
    if args.priority_mask != "" and not os.path.exists(args.priority_mask):
        print(
            f"Error: priority mask file '{args.priority_mask}' not found.",
            file=sys.stderr,
        )
        sys.exit(1)

    random_seed = args.random_seed
    if random_seed == 0:
        random_seed = int(time.time() * 1000) % 1000000
    np.random.seed(random_seed)
    torch.manual_seed(random_seed)

    # Load materials (we keep colors_list for potential auto background)
    material_colors_np, material_TDs_np, material_names, colors_list = load_materials(
        args
    )

    # Read input image early (needed for auto background color)
    img = imread(args.input_image, cv2.IMREAD_UNCHANGED)
    alpha = None
    if img.shape[2] == 4:
        alpha = img[:, :, 3]
        alpha = alpha[..., None]
        img = img[:, :, :3]

    # Convert image from BGR to RGB for color analysis
    img_rgb = cv2.cvtColor(img, cv2.COLOR_BGR2RGB)

    # Auto background color selection (optional)
    if args.auto_background_color:
        res = _compute_dominant_image_color(img_rgb, alpha)
        if res is not None:
            dominant_hex, dominant_rgb = res
            # Find closest filament color (Euclidean distance in normalized RGB space)
            diffs = material_colors_np - dominant_rgb[None, :]
            dists = np.linalg.norm(diffs, axis=1)
            closest_idx = int(np.argmin(dists))
            chosen_hex = colors_list[closest_idx]
            print(
                f"Auto background color: dominant image color {dominant_hex} -> closest filament {chosen_hex} (index {closest_idx})."
            )
            # Override args.background_color
            args.background_color = chosen_hex
            # Store background filament info for downstream outputs
            args.background_material_index = closest_idx
            try:
                args.background_material_name = material_names[closest_idx]
            except Exception:
                args.background_material_name = None
            try:
                with open(
                    os.path.join(args.output_folder, "auto_background_color.txt"), "w"
                ) as f:
                    f.write(f"dominant_image_color={dominant_hex}\n")
                    f.write(f"chosen_filament_color={chosen_hex}\n")
                    f.write(f"closest_filament_index={closest_idx}\n")
                    if getattr(args, "background_material_name", None):
                        f.write(
                            f"closest_filament_name={args.background_material_name}\n"
                        )
            except Exception:
                traceback.print_exc()
        else:
            print(
                "Warning: Auto background color computation failed; using provided --background_color."
            )

    # Prepare background color tensor
    bgr_tuple = hex_to_rgb(args.background_color)
    background = torch.tensor(bgr_tuple, dtype=torch.float32, device=device)

    material_colors = torch.tensor(
        material_colors_np, dtype=torch.float32, device=device
    )
    material_TDs = torch.tensor(material_TDs_np, dtype=torch.float32, device=device)

    computed_output_size = int(round(args.stl_output_size * 2 / args.nozzle_diameter))
    computed_processing_size = int(
        round(computed_output_size / args.processing_reduction_factor)
    )
    print(f"Computed solving pixel size: {computed_output_size}")

    # Resize alpha if present (match final resolution) after computing size
    if alpha is not None:
        alpha = resize_image(alpha, computed_output_size)

    # For the final resolution
    output_img_np = resize_image(img_rgb, computed_output_size)
    output_target = torch.tensor(output_img_np, dtype=torch.float32, device=device)

    # Priority mask handling
    focus_map_proc = None
    focus_map_full = None  # ensure defined even if priority_mask not provided
    if args.priority_mask != "":
        pm = imread(args.priority_mask, cv2.IMREAD_UNCHANGED)
        if pm.ndim == 3:
            if pm.shape[2] == 4:
                pm = pm[:, :, :3]
            pm = cv2.cvtColor(pm, cv2.COLOR_BGR2GRAY)
        tgt_h, tgt_w = output_img_np.shape[:2]
        pm_resized = cv2.resize(pm, (tgt_w, tgt_h), interpolation=cv2.INTER_LINEAR)
        pm_float = pm_resized.astype(np.float32) / 255.0
        focus_map_full = torch.tensor(pm_float, dtype=torch.float32, device=device)
        cv2.imwrite(
            os.path.join(args.output_folder, "priority_mask_resized.png"),
            (pm_float * 255).astype(np.uint8),
        )

    global_logits_init = None
    print("Initalizing height map. This can take a moment...")

    if args.init_heightmap_method == "depth":
        try:
            from autoforge.Helper.Heightmaps.DepthEstimateHeightMap import (
                init_height_map_depth_color_adjusted,
            )
        except Exception:
            print(
                "Error: depth initializer requested but could not be imported. Install 'transformers' and try again.",
                file=sys.stderr,
            )
            raise
        pixel_height_logits_init, pixel_height_labels = (
            init_height_map_depth_color_adjusted(
                output_img_np,
                args.max_layers,
                random_seed=random_seed,
                focus_map=None,
                focus_boost=args.priority_mask_boost,
            )
        )
        global_logits_init = None
    else:
        pixel_height_logits_init, global_logits_init, pixel_height_labels = (
            run_init_threads(
                output_img_np,
                args.max_layers,
                args.layer_height,
                bgr_tuple,
                random_seed=random_seed,
                num_threads=args.num_init_rounds,
                init_method="kmeans",
                cluster_layers=args.num_init_cluster_layers,
                material_colors=material_colors_np,
                focus_map=None,
                focus_boost=args.priority_mask_boost,
            )
        )

    processing_img_np = resize_image(
        output_img_np, computed_processing_size
    )  # For the processing resolution
    processing_target = torch.tensor(
        processing_img_np, dtype=torch.float32, device=device
    )

    if focus_map_full is not None:
        fm_proc_np = cv2.resize(
            focus_map_full.cpu().numpy().astype(np.float32),
            (processing_target.shape[1], processing_target.shape[0]),
            interpolation=cv2.INTER_LINEAR,
        )
        focus_map_proc = torch.tensor(fm_proc_np, dtype=torch.float32, device=device)

    processing_pixel_height_logits_init = cv2.resize(
        src=pixel_height_logits_init,
        interpolation=cv2.INTER_NEAREST,
        dsize=(processing_target.shape[1], processing_target.shape[0]),
    )
    processing_pixel_height_labels = cv2.resize(
        src=pixel_height_labels,
        interpolation=cv2.INTER_NEAREST,
        dsize=(processing_target.shape[1], processing_target.shape[0]),
    )

    if alpha is not None:
        pixel_height_logits_init[alpha < 128] = -13.815512

    perception_loss_module = None

    optimizer = FilamentOptimizer(
        args=args,
        target=processing_target,
        pixel_height_logits_init=processing_pixel_height_logits_init,
        pixel_height_labels=processing_pixel_height_labels,
        global_logits_init=global_logits_init,
        material_colors=material_colors,
        material_TDs=material_TDs,
        background=background,
        device=device,
        perception_loss_module=perception_loss_module,
        focus_map=focus_map_proc,
    )

    print("Starting optimization...")
    tbar = tqdm(range(args.iterations))
    dtype = torch.bfloat16 if not args.mps else torch.float32
    with torch.autocast(device.type, dtype=dtype):
        for i in tbar:
            loss_val = optimizer.step(record_best=i % args.discrete_check == 0)

            optimizer.visualize(interval=100)
            optimizer.log_to_tensorboard(interval=100)

            if (i + 1) % 100 == 0:
                tbar.set_description(
                    f"Iteration {i + 1}, Loss = {loss_val:.4f}, best validation Loss = {optimizer.best_discrete_loss:.4f}, learning_rate= {optimizer.current_learning_rate:.6f}"
                )
            if (
                optimizer.best_step is not None
                and optimizer.num_steps_done - optimizer.best_step > args.early_stopping
            ):
                print(
                    "Early stopping after",
                    args.early_stopping,
                    "steps without improvement.",
                )
                break

    post_opt_step = 0

    optimizer.log_to_tensorboard(
        interval=1, namespace="post_opt", step=(post_opt_step := post_opt_step + 1)
    )

    optimizer.pixel_height_logits = torch.from_numpy(pixel_height_logits_init)
    optimizer.best_params["pixel_height_logits"] = torch.from_numpy(
        pixel_height_logits_init
    ).to(device)
    optimizer.target = output_target
    optimizer.pixel_height_labels = torch.tensor(
        pixel_height_labels, dtype=torch.int32, device=device
    )
    if hasattr(optimizer, "height_residual"):
        with torch.no_grad():
            hr = optimizer.height_residual.detach()
            full_h, full_w = optimizer.pixel_height_logits.shape[:2]
            if hr.shape != (full_h, full_w):
                hr4d = hr.unsqueeze(0).unsqueeze(0)
                hr_full = (
                    torch.nn.functional.interpolate(
                        hr4d,
                        size=(full_h, full_w),
                        mode="bilinear",
                        align_corners=False,
                    )
                    .squeeze(0)
                    .squeeze(0)
                )
                optimizer.height_residual.data = hr_full.to(device)
            optimizer.best_params["height_residual"] = (
                optimizer.height_residual.detach().clone()
            )
    if focus_map_proc is not None and focus_map_full is not None:
        optimizer.focus_map = focus_map_full

    with torch.no_grad():
        with torch.autocast(device.type, dtype=dtype):
            if args.perform_pruning:
                # Adjust pruning_max_colors to account for background and clear filament
                # pruning_max_colors = total filaments needed
                # Need to reserve slots: 1 for background (always), 1 for clear (FlatForge only)
                max_colors_for_pruning = args.pruning_max_colors
                
                if args.flatforge:
                    # FlatForge: pruning_max_colors = colored + clear + background
                    # Reserve 2 slots (1 clear + 1 background)
                    max_colors_for_pruning = max(1, args.pruning_max_colors - 2)
                else:
                    # Traditional: pruning_max_colors = colored + background
                    # Reserve 1 slot for background
                    max_colors_for_pruning = max(1, args.pruning_max_colors - 1)
                
                optimizer.prune(
                    max_colors_allowed=max_colors_for_pruning,
                    max_swaps_allowed=args.pruning_max_swaps,
                    min_layers_allowed=args.min_layers,
                    max_layers_allowed=args.pruning_max_layer,
                    search_seed=True,
                    fast_pruning=args.fast_pruning,
                    fast_pruning_percent=args.fast_pruning_percent,
                )
                optimizer.log_to_tensorboard(
                    interval=1,
                    namespace="post_opt",
                    step=(post_opt_step := post_opt_step + 1),
                )

            disc_global, disc_height_image = optimizer.get_discretized_solution(
                best=True
            )

            final_loss = PruningHelper.get_initial_loss(
                optimizer.best_params["global_logits"].shape[0], optimizer
            )
            with open(os.path.join(args.output_folder, "final_loss.txt"), "w") as f:
                f.write(f"{final_loss}")

            print("Done. Saving outputs...")
            comp_disc = optimizer.get_best_discretized_image()
            args.max_layers = optimizer.max_layers

            optimizer.log_to_tensorboard(
                interval=1,
                namespace="post_opt",
                step=(post_opt_step := post_opt_step + 1),
            )

            comp_disc_np = comp_disc.cpu().numpy().astype(np.uint8)
            comp_disc_np = cv2.cvtColor(comp_disc_np, cv2.COLOR_RGB2BGR)
            cv2.imwrite(
                os.path.join(args.output_folder, "final_model.png"), comp_disc_np
            )

            # Generate STL files
            if args.flatforge:
                # FlatForge mode: Generate separate STL files for each color
                print("FlatForge mode enabled. Generating separate STL files...")
                generate_flatforge_stls(
                    disc_global.cpu().numpy(),
                    disc_height_image.cpu().numpy(),
                    material_colors_np,
                    material_names,
                    material_TDs_np,
                    args.layer_height,
                    args.background_height,
                    args.background_color,
                    args.stl_output_size,
                    args.output_folder,
                    cap_layers=args.cap_layers,
                    alpha_mask=alpha,
                )
            else:
                # Traditional mode: Generate single STL file
                stl_filename = os.path.join(args.output_folder, "final_model.stl")
                height_map_mm = (
                    disc_height_image.cpu().numpy().astype(np.float32)
                ) * args.layer_height
                generate_stl(
                    height_map_mm,
                    stl_filename,
                    args.background_height,
                    maximum_x_y_size=args.stl_output_size,
                    alpha_mask=alpha,
                )

<<<<<<< HEAD
            background_layers = int(args.background_height // args.layer_height)
            swap_instructions = generate_swap_instructions(
                disc_global.cpu().numpy(),
                disc_height_image.cpu().numpy(),
                args.layer_height,
                background_layers,
                args.background_height,
                material_names,
                getattr(args, "background_material_name", None),
            )
            with open(
                os.path.join(args.output_folder, "swap_instructions.txt"), "w"
            ) as f:
                for line in swap_instructions:
                    f.write(line + "\n")

            project_filename = os.path.join(args.output_folder, "project_file.hfp")
            generate_project_file(
                project_filename,
                args,
                disc_global.cpu().numpy(),
                disc_height_image.cpu().numpy(),
                output_target.shape[1],
                output_target.shape[0],
                stl_filename,
                args.csv_file,
            )
=======
            # Swap instructions (only for traditional mode)
            if not args.flatforge:
                background_layers = int(args.background_height // args.layer_height)
                swap_instructions = generate_swap_instructions(
                    disc_global.cpu().numpy(),
                    disc_height_image.cpu().numpy(),
                    args.layer_height,
                    background_layers,
                    args.background_height,
                    material_names,
                )
                with open(
                    os.path.join(args.output_folder, "swap_instructions.txt"), "w"
                ) as f:
                    for line in swap_instructions:
                        f.write(line + "\n")

            # Project file (only for traditional mode)
            if not args.flatforge:
                project_filename = os.path.join(args.output_folder, "project_file.hfp")
                generate_project_file(
                    project_filename,
                    args,
                    disc_global.cpu().numpy(),
                    disc_height_image.cpu().numpy(),
                    output_target.shape[1],
                    output_target.shape[0],
                    os.path.join(args.output_folder, "final_model.stl"),
                    args.csv_file,
                )
>>>>>>> b9a1797d

            print("All done. Outputs in:", args.output_folder)
            print("Happy Printing!")
            return final_loss


def main():
    args = parse_args()
    final_output_folder = args.output_folder
    run_best_loss = 1000000000
    if args.best_of == 1:
        start(args)
    else:
        temp_output_folder = os.path.join(args.output_folder, "temp")
        ret = []
        for i in range(args.best_of):
            try:
                print(f"Run {i + 1}/{args.best_of}")
                run_folder = os.path.join(temp_output_folder, f"run_{i + 1}")
                args.output_folder = run_folder
                os.makedirs(args.output_folder, exist_ok=True)
                run_loss = start(args)
                print(f"Run {i + 1} finished with loss: {run_loss}")
                if run_loss < run_best_loss:
                    run_best_loss = run_loss
                    print(f"New best loss found: {run_best_loss} in run {i + 1}")
                ret.append((run_folder, run_loss))
                torch.cuda.empty_cache()
                import gc

                gc.collect()
                torch.cuda.empty_cache()
                import matplotlib.pyplot as plt

                plt.close("all")
            except Exception:
                traceback.print_exc()
        best_run = min(ret, key=lambda x: x[1])
        best_run_folder = best_run[0]
        best_loss = best_run[1]

        losses = [x[1] for x in ret]
        median_loss = np.median(losses)
        std_loss = np.std(losses)
        print(f"Best run folder: {best_run_folder}")
        print(f"Best run loss: {best_loss}")
        print(f"Median loss: {median_loss}")
        print(f"Standard deviation of losses: {std_loss}")

        if not os.path.exists(final_output_folder):
            os.makedirs(final_output_folder)
        for file in os.listdir(best_run_folder):
            src_file = os.path.join(best_run_folder, file)
            dst_file = os.path.join(final_output_folder, file)
            if os.path.isfile(src_file):
                os.rename(src_file, dst_file)


if __name__ == "__main__":
    main()<|MERGE_RESOLUTION|>--- conflicted
+++ resolved
@@ -264,7 +264,21 @@
         help="Modulo how often to check for new discrete results.",
     )
 
-<<<<<<< HEAD
+    parser.add_argument(
+        "--flatforge",
+        type=bool,
+        default=False,
+        help="Enable FlatForge mode to generate separate STL files for each color",
+        action=argparse.BooleanOptionalAction,
+    )
+
+    parser.add_argument(
+        "--cap_layers",
+        type=int,
+        default=0,
+        help="Number of complete clear/transparent layers to add on top in FlatForge mode",
+    )
+
     # New: choose heightmap initializer
     parser.add_argument(
         "--init_heightmap_method",
@@ -286,23 +300,7 @@
         default=1.0,
         help="Multiplier used during initialization to boost heights in priority regions: new = new * (1 + boost * mask).",
     )
-=======
-    parser.add_argument(
-        "--flatforge",
-        type=bool,
-        default=False,
-        help="Enable FlatForge mode to generate separate STL files for each color",
-        action=argparse.BooleanOptionalAction,
-    )
-
-    parser.add_argument(
-        "--cap_layers",
-        type=int,
-        default=0,
-        help="Number of complete clear/transparent layers to add on top in FlatForge mode",
-    )
-
->>>>>>> b9a1797d
+
     args = parser.parse_args()
     return args
 
@@ -661,7 +659,7 @@
                 # pruning_max_colors = total filaments needed
                 # Need to reserve slots: 1 for background (always), 1 for clear (FlatForge only)
                 max_colors_for_pruning = args.pruning_max_colors
-                
+
                 if args.flatforge:
                     # FlatForge: pruning_max_colors = colored + clear + background
                     # Reserve 2 slots (1 clear + 1 background)
@@ -670,7 +668,7 @@
                     # Traditional: pruning_max_colors = colored + background
                     # Reserve 1 slot for background
                     max_colors_for_pruning = max(1, args.pruning_max_colors - 1)
-                
+
                 optimizer.prune(
                     max_colors_allowed=max_colors_for_pruning,
                     max_swaps_allowed=args.pruning_max_swaps,
@@ -744,36 +742,6 @@
                     alpha_mask=alpha,
                 )
 
-<<<<<<< HEAD
-            background_layers = int(args.background_height // args.layer_height)
-            swap_instructions = generate_swap_instructions(
-                disc_global.cpu().numpy(),
-                disc_height_image.cpu().numpy(),
-                args.layer_height,
-                background_layers,
-                args.background_height,
-                material_names,
-                getattr(args, "background_material_name", None),
-            )
-            with open(
-                os.path.join(args.output_folder, "swap_instructions.txt"), "w"
-            ) as f:
-                for line in swap_instructions:
-                    f.write(line + "\n")
-
-            project_filename = os.path.join(args.output_folder, "project_file.hfp")
-            generate_project_file(
-                project_filename,
-                args,
-                disc_global.cpu().numpy(),
-                disc_height_image.cpu().numpy(),
-                output_target.shape[1],
-                output_target.shape[0],
-                stl_filename,
-                args.csv_file,
-            )
-=======
-            # Swap instructions (only for traditional mode)
             if not args.flatforge:
                 background_layers = int(args.background_height // args.layer_height)
                 swap_instructions = generate_swap_instructions(
@@ -783,6 +751,7 @@
                     background_layers,
                     args.background_height,
                     material_names,
+                    getattr(args, "background_material_name", None),
                 )
                 with open(
                     os.path.join(args.output_folder, "swap_instructions.txt"), "w"
@@ -790,8 +759,6 @@
                     for line in swap_instructions:
                         f.write(line + "\n")
 
-            # Project file (only for traditional mode)
-            if not args.flatforge:
                 project_filename = os.path.join(args.output_folder, "project_file.hfp")
                 generate_project_file(
                     project_filename,
@@ -803,7 +770,6 @@
                     os.path.join(args.output_folder, "final_model.stl"),
                     args.csv_file,
                 )
->>>>>>> b9a1797d
 
             print("All done. Outputs in:", args.output_folder)
             print("Happy Printing!")
